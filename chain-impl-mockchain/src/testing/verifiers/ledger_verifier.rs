use crate::{
<<<<<<< HEAD
    account::Identifier,
    accounting::account::account_state::AccountState,
    ledger::ledger::Ledger,
    stake::{Stake, StakeDistribution},
    testing::data::AddressData,
    utxo,
    value::Value,
};
use chain_addr::Address;
=======
        account::Identifier,
        accounting::account::account_state::AccountState,
        testing::{
            data::AddressData,
        },
        value::Value,
        stake::StakeDistribution,
        ledger::{ledger::Ledger,Pots},
        utxo,
    };
    use chain_addr::Address;
  
>>>>>>> ea7b2932
pub struct LedgerStateVerifier {
    ledger: Ledger,
}

impl LedgerStateVerifier {
    pub fn new(ledger: Ledger) -> Self {
        LedgerStateVerifier { ledger: ledger }
    }

    pub fn utxo_contains(&self, entry: &utxo::Entry<Address>) -> &Self {
        assert_eq!(
            self.ledger.utxos.iter().find(|x| *x == entry.clone()),
            Some(entry.clone())
        );
        self
    }

    pub fn and(&self) -> &Self {
        self
    }

    pub fn accounts_contains(
        &self,
        id: Identifier,
        expected_account_state: AccountState<()>,
    ) -> &Self {
        let account_state = self.ledger.accounts.get_state(&id).unwrap();
        assert_eq!(account_state.clone(), expected_account_state);
        self
    }

    pub fn utxos_count_is(&self, count: usize) -> &Self {
        assert_eq!(
            self.ledger.utxos.iter().count(),
            count,
            "Utxo count should be equal to {:?}",
            count
        );
        self
    }

    pub fn accounts_count_is(&self, count: usize) -> &Self {
        assert_eq!(
            self.ledger.accounts.iter().count(),
            count,
            "Utxo count should be equal to {:?}",
            count
        );
        self
    }

    pub fn multisigs_count_is_zero(&self) -> &Self {
        assert_eq!(self.ledger.multisig.iter_accounts().count(), 0);
        assert_eq!(self.ledger.multisig.iter_declarations().count(), 0);
        self
    }

    pub fn distribution(&self) -> DistributionVerifier {
        DistributionVerifier::new(self.ledger.get_stake_distribution())
    }

    pub fn total_value_is(&self, value: Value) -> &Self {
        let account_total = self.ledger.accounts.get_total_value().unwrap();
        let multisig_total = self.ledger.multisig.get_total_value().unwrap();
        let utxos_total =
            Value::sum(self.ledger.utxos.iter().map(|entry| entry.output.value)).unwrap();
        let totals = vec![account_total, multisig_total, utxos_total];
        let actual_value =
            Value::sum(totals.iter().cloned()).expect("cannot sum up ledger total value");
        assert_eq!(
            value, actual_value,
            "Expected value {:?} vs {:?} of actual",
            value, actual_value
        );
        self
    }

    // Does not cover situation in which we have two identical utxos
    pub fn address_has_expected_balance(&self, address: AddressData, value: Value) -> &Self {
        match self.ledger.accounts.exists(&address.to_id()) {
            true => self.account_has_expected_balance(address, value),
            false => self.utxo_has_expected_balance(address, value),
        }
    }

    pub fn account_has_expected_balance(&self, address: AddressData, value: Value) -> &Self {
        let account_state = self
            .ledger
            .accounts
            .get_state(&address.to_id())
            .expect("account does not exists while it should");
        assert_eq!(account_state.value(), value);
        self
    }

    pub fn utxo_has_expected_balance(&self, address_data: AddressData, value: Value) -> &Self {
        let utxo = self
            .ledger
            .utxos
            .iter()
            .find(|x| *x.output == address_data.make_output(&value));
        match value == Value::zero() {
            true => {
                assert!(utxo.is_none());
                return self;
            }
            false => {
                let utxo = utxo.unwrap();
                assert_eq!(utxo.output.value, value);
                return self;
            }
        }

        pub fn pots(&self) -> PotsVerifier {
            PotsVerifier::new(self.ledger.pots.clone())
        }
    }
}

<<<<<<< HEAD
pub struct DistributionVerifier {
    stake_distribution: StakeDistribution,
}
=======
    pub struct PotsVerifier {
        pots: Pots
    }
    
    impl PotsVerifier {
        pub fn new(pots: Pots) -> Self {
            PotsVerifier { pots}
        }

        pub fn has_fee_equal_to(&self, value: &Value) {
            assert_eq!(self.pots.fees,*value,"incorrect pot fee value");
        }
    }


    pub struct DistributionVerifier{
        stake_distribution: StakeDistribution
    }
>>>>>>> ea7b2932

impl DistributionVerifier {
    pub fn new(stake_distribution: StakeDistribution) -> Self {
        DistributionVerifier {
            stake_distribution: stake_distribution,
        }
    }

    pub fn dangling_is(&self, dangling: Stake) -> &Self {
        assert_eq!(
            dangling, self.stake_distribution.dangling,
            "wrong unassigned distribution value"
        );
        self
    }

    pub fn and(&self) -> &Self {
        self
    }

    pub fn unassigned_is(&self, unassigned: Stake) -> &Self {
        assert_eq!(
            unassigned, self.stake_distribution.unassigned,
            "wrong unassigned distribution value"
        );
        self
    }

    pub fn pools_total_stake_is(&self, pools_total: Stake) -> &Self {
        assert_eq!(
            pools_total,
            self.stake_distribution.total_stake(),
            "wrong total stake"
        );
        self
    }
}<|MERGE_RESOLUTION|>--- conflicted
+++ resolved
@@ -1,28 +1,14 @@
 use crate::{
-<<<<<<< HEAD
     account::Identifier,
     accounting::account::account_state::AccountState,
-    ledger::ledger::Ledger,
+    ledger::{ledger::Ledger, Pots},
     stake::{Stake, StakeDistribution},
     testing::data::AddressData,
     utxo,
     value::Value,
 };
 use chain_addr::Address;
-=======
-        account::Identifier,
-        accounting::account::account_state::AccountState,
-        testing::{
-            data::AddressData,
-        },
-        value::Value,
-        stake::StakeDistribution,
-        ledger::{ledger::Ledger,Pots},
-        utxo,
-    };
-    use chain_addr::Address;
-  
->>>>>>> ea7b2932
+
 pub struct LedgerStateVerifier {
     ledger: Ledger,
 }
@@ -135,37 +121,30 @@
                 return self;
             }
         }
+    }
 
-        pub fn pots(&self) -> PotsVerifier {
-            PotsVerifier::new(self.ledger.pots.clone())
-        }
+    pub fn pots(&self) -> PotsVerifier {
+        PotsVerifier::new(self.ledger.pots.clone())
     }
 }
 
-<<<<<<< HEAD
 pub struct DistributionVerifier {
     stake_distribution: StakeDistribution,
 }
-=======
-    pub struct PotsVerifier {
-        pots: Pots
-    }
-    
-    impl PotsVerifier {
-        pub fn new(pots: Pots) -> Self {
-            PotsVerifier { pots}
-        }
 
-        pub fn has_fee_equal_to(&self, value: &Value) {
-            assert_eq!(self.pots.fees,*value,"incorrect pot fee value");
-        }
+pub struct PotsVerifier {
+    pots: Pots,
+}
+
+impl PotsVerifier {
+    pub fn new(pots: Pots) -> Self {
+        PotsVerifier { pots }
     }
 
-
-    pub struct DistributionVerifier{
-        stake_distribution: StakeDistribution
+    pub fn has_fee_equal_to(&self, value: &Value) {
+        assert_eq!(self.pots.fees, *value, "incorrect pot fee value");
     }
->>>>>>> ea7b2932
+}
 
 impl DistributionVerifier {
     pub fn new(stake_distribution: StakeDistribution) -> Self {
